// SPDX-License-Identifier: MIT
pragma solidity 0.8.17;

// LooksRare unopinionated libraries
import {SignatureCheckerCalldata} from "@looksrare/contracts-libs/contracts/SignatureCheckerCalldata.sol";
import {LowLevelETHReturnETHIfAnyExceptOneWei} from "@looksrare/contracts-libs/contracts/lowLevelCallers/LowLevelETHReturnETHIfAnyExceptOneWei.sol";
import {LowLevelWETH} from "@looksrare/contracts-libs/contracts/lowLevelCallers/LowLevelWETH.sol";
import {LowLevelERC20Transfer} from "@looksrare/contracts-libs/contracts/lowLevelCallers/LowLevelERC20Transfer.sol";

// OpenZeppelin's library (adjusted) for verifying Merkle proofs
import {MerkleProofCalldataWithNodes} from "./libraries/OpenZeppelin/MerkleProofCalldataWithNodes.sol";

// Libraries
import {OrderStructs} from "./libraries/OrderStructs.sol";

// Interfaces
import {ILooksRareProtocol} from "./interfaces/ILooksRareProtocol.sol";

// Shared errors
import {CallerInvalid, CurrencyInvalid, LengthsInvalid, MerkleProofInvalid, MerkleProofTooLarge, QuoteTypeInvalid} from "./errors/SharedErrors.sol";

// Direct dependencies
import {TransferSelectorNFT} from "./TransferSelectorNFT.sol";
import {BatchOrderTypehashRegistry} from "./BatchOrderTypehashRegistry.sol";

// Constants
import {MAX_CALLDATA_PROOF_LENGTH, ONE_HUNDRED_PERCENT_IN_BP} from "./constants/NumericConstants.sol";

// Enums
import {QuoteType} from "./enums/QuoteType.sol";

/**
 * @title LooksRareProtocol
 * @notice This contract is the core smart contract of the LooksRare protocol ("v2").
 *         It is the main entry point for users to initiate transactions with taker orders
 *         and manage the cancellation of maker orders, which exist off-chain.
LOOKSRARELOOKSRARELOOKSRLOOKSRARELOOKSRARELOOKSRARELOOKSRARELOOKSRLOOKSRARELOOKSRARELOOKSR
LOOKSRARELOOKSRARELOOKSRAR'''''''''''''''''''''''''''''''''''OOKSRLOOKSRARELOOKSRARELOOKSR
LOOKSRARELOOKSRARELOOKS:.                                        .;OOKSRARELOOKSRARELOOKSR
LOOKSRARELOOKSRARELOO,.                                            .,KSRARELOOKSRARELOOKSR
LOOKSRARELOOKSRAREL'                ..',;:LOOKS::;,'..                'RARELOOKSRARELOOKSR
LOOKSRARELOOKSRAR.              .,:LOOKSRARELOOKSRARELO:,.              .RELOOKSRARELOOKSR
LOOKSRARELOOKS:.             .;RARELOOKSRARELOOKSRARELOOKSl;.             .:OOKSRARELOOKSR
LOOKSRARELOO;.            .'OKSRARELOOKSRARELOOKSRARELOOKSRARE'.            .;KSRARELOOKSR
LOOKSRAREL,.            .,LOOKSRARELOOK:;;:"""":;;;lELOOKSRARELO,.            .,RARELOOKSR
LOOKSRAR.             .;okLOOKSRAREx:.              .;OOKSRARELOOK;.             .RELOOKSR
LOOKS:.             .:dOOOLOOKSRARE'      .''''..     .OKSRARELOOKSR:.             .LOOKSR
LOx;.             .cKSRARELOOKSRAR'     'LOOKSRAR'     .KSRARELOOKSRARc..            .OKSR
L;.             .cxOKSRARELOOKSRAR.    .LOOKS.RARE'     ;kRARELOOKSRARExc.             .;R
LO'             .;oOKSRARELOOKSRAl.    .LOOKS.RARE.     :kRARELOOKSRAREo;.             'SR
LOOK;.            .,KSRARELOOKSRAx,     .;LOOKSR;.     .oSRARELOOKSRAo,.            .;OKSR
LOOKSk:.            .'RARELOOKSRARd;.      ....       'oOOOOOOOOOOxc'.            .:LOOKSR
LOOKSRARc.             .:dLOOKSRAREko;.            .,lxOOOOOOOOOd:.             .ARELOOKSR
LOOKSRARELo'             .;oOKSRARELOOxoc;,....,;:ldkOOOOOOOOkd;.             'SRARELOOKSR
LOOKSRARELOOd,.            .,lSRARELOOKSRARELOOKSRARELOOKSRkl,.            .,OKSRARELOOKSR
LOOKSRARELOOKSx;.            ..;oxELOOKSRARELOOKSRARELOkxl:..            .:LOOKSRARELOOKSR
LOOKSRARELOOKSRARc.              .':cOKSRARELOOKSRALOc;'.              .ARELOOKSRARELOOKSR
LOOKSRARELOOKSRARELl'                 ...'',,,,''...                 'SRARELOOKSRARELOOKSR
LOOKSRARELOOKSRARELOOo,.                                          .,OKSRARELOOKSRARELOOKSR
LOOKSRARELOOKSRARELOOKSx;.                                      .;xOOKSRARELOOKSRARELOOKSR
LOOKSRARELOOKSRARELOOKSRLO:.                                  .:SRLOOKSRARELOOKSRARELOOKSR
LOOKSRARELOOKSRARELOOKSRLOOKl.                              .lOKSRLOOKSRARELOOKSRARELOOKSR
LOOKSRARELOOKSRARELOOKSRLOOKSRo'.                        .'oWENV2?LOOKSRARELOOKSRARELOOKSR
LOOKSRARELOOKSRARELOOKSRLOOKSRARd;.                    .;xRELOOKSRLOOKSRARELOOKSRARELOOKSR
LOOKSRARELOOKSRARELOOKSRLOOKSRARELO:.                .:kRARELOOKSRLOOKSRARELOOKSRARELOOKSR
LOOKSRARELOOKSRARELOOKSRLOOKSRARELOOKl.            .cOKSRARELOOKSRLOOKSRARELOOKSRARELOOKSR
LOOKSRARELOOKSRARELOOKSRLOOKSRARELOOKSRo'        'oLOOKSRARELOOKSRLOOKSRARELOOKSRARELOOKSR
LOOKSRARELOOKSRARELOOKSRLOOKSRARELOOKSRARE,.  .,dRELOOKSRARELOOKSRLOOKSRARELOOKSRARELOOKSR
LOOKSRARELOOKSRARELOOKSRLOOKSRARELOOKSRARELOOKSRARELOOKSRARELOOKSRLOOKSRARELOOKSRARELOOKSR
 * @author LooksRare protocol team (👀,💎)
 */
contract LooksRareProtocol is
    ILooksRareProtocol,
    TransferSelectorNFT,
    LowLevelETHReturnETHIfAnyExceptOneWei,
    LowLevelWETH,
    LowLevelERC20Transfer,
    BatchOrderTypehashRegistry
{
    using OrderStructs for OrderStructs.Maker;

    /**
     * @notice Wrapped ETH.
     */
    address public immutable WETH;

    /**
     * @notice Current chainId.
     */
    uint256 public chainId;

    /**
     * @notice Current domain separator.
     */
    bytes32 public domainSeparator;

    /**
     * @notice This variable is used as the gas limit for a ETH transfer.
     *         If a standard ETH transfer fails within this gas limit, ETH will get wrapped to WETH
     *         and transferred to the initial recipient.
     */
    uint256 private _gasLimitETHTransfer = 2_300;

    /**
     * @notice Constructor
     * @param _owner Owner address
     * @param _protocolFeeRecipient Protocol fee recipient address
     * @param _transferManager Transfer manager address
     * @param _weth Wrapped ETH address
     */
    constructor(
        address _owner,
        address _protocolFeeRecipient,
        address _transferManager,
        address _weth
    ) TransferSelectorNFT(_owner, _protocolFeeRecipient, _transferManager) {
        _updateDomainSeparator();
        WETH = _weth;
    }

    /**
     * @inheritdoc ILooksRareProtocol
     */
    function executeTakerAsk(
        OrderStructs.Taker calldata takerAsk,
        OrderStructs.Maker calldata makerBid,
        bytes calldata makerSignature,
        OrderStructs.MerkleTree calldata merkleTree,
        address affiliate
    ) external nonReentrant {
        address currency = makerBid.currency;
        _verifyMakerBidCurrency(currency);

        address signer = makerBid.signer;
        bytes32 orderHash = makerBid.hash();
        _verifyMerkleProofOrOrderHash(merkleTree, orderHash, makerSignature, signer);

        // Execute the transaction and fetch protocol fee amount
        uint256 totalProtocolFeeAmount = _executeTakerAsk(takerAsk, makerBid, msg.sender, orderHash);

        // Pay protocol fee (and affiliate fee if any)
        _payProtocolFeeAndAffiliateFee(currency, signer, affiliate, totalProtocolFeeAmount);
    }

    /**
     * @inheritdoc ILooksRareProtocol
     */
    function executeTakerBid(
        OrderStructs.Taker calldata takerBid,
        OrderStructs.Maker calldata makerAsk,
        bytes calldata makerSignature,
        OrderStructs.MerkleTree calldata merkleTree,
        address affiliate
    ) external payable nonReentrant {
        address currency = makerAsk.currency;

        // Verify whether the currency is allowed for trading.
        if (!isCurrencyAllowed[currency]) {
            revert CurrencyInvalid();
        }

        bytes32 orderHash = makerAsk.hash();
        _verifyMerkleProofOrOrderHash(merkleTree, orderHash, makerSignature, makerAsk.signer);

        // Execute the transaction and fetch protocol fee amount
        uint256 totalProtocolFeeAmount = _executeTakerBid(takerBid, makerAsk, msg.sender, orderHash);

        // Pay protocol fee amount (and affiliate fee if any)
        _payProtocolFeeAndAffiliateFee(currency, msg.sender, affiliate, totalProtocolFeeAmount);

        // Return ETH if any
        _returnETHIfAnyWithOneWeiLeft();
    }

    /**
     * @inheritdoc ILooksRareProtocol
     */
    function executeMultipleTakerBids(
        BatchExecutionParameters[] calldata batchExecutionParameters,
        address affiliate,
        bool isAtomic
    ) external payable nonReentrant {
        uint256 length = batchExecutionParameters.length;
        if (length == 0) {
            revert LengthsInvalid();
        }

        // Verify whether the currency at index = 0 is allowed for trading
        address currency = batchExecutionParameters[0].maker.currency;
        if (!isCurrencyAllowed[currency]) {
            revert CurrencyInvalid();
        }

        // Initialize protocol fee amount
        uint256 totalProtocolFeeAmount;

        for (uint256 i; i < length; ) {
            OrderStructs.Maker calldata makerAsk = batchExecutionParameters[i].maker;

            // Verify the currency is the same
            if (i != 0) {
                if (makerAsk.currency != currency) {
                    revert CurrencyInvalid();
                }
            }

            OrderStructs.Taker calldata takerBid = batchExecutionParameters[i].taker;
            bytes32 orderHash = makerAsk.hash();

            _verifyMerkleProofOrOrderHash(
                batchExecutionParameters[i].merkleTree,
                orderHash,
                batchExecutionParameters[i].makerSignature,
                makerAsk.signer
            );

            if (isAtomic) {
                totalProtocolFeeAmount += _executeTakerBid(takerBid, makerAsk, msg.sender, orderHash);
            } else {
                try this.restrictedExecuteTakerOrder(takerBid, makerAsk, msg.sender, orderHash) returns (
                    uint256 protocolFeeAmount
                ) {
                    totalProtocolFeeAmount += protocolFeeAmount;
                } catch {}
            }

            unchecked {
                ++i;
            }
        }

        // Pay protocol fee (and affiliate fee if any)
        _payProtocolFeeAndAffiliateFee(currency, msg.sender, affiliate, totalProtocolFeeAmount);

        // Return ETH if any
        _returnETHIfAnyWithOneWeiLeft();
    }

    /**
     * @inheritdoc ILooksRareProtocol
     */
    function executeMultipleTakerAsks(
        BatchExecutionParameters[] calldata batchExecutionParameters,
        address affiliate,
        bool isAtomic
    ) external nonReentrant {
        uint256 length = batchExecutionParameters.length;
        if (length == 0) {
            revert LengthsInvalid();
        }

        // Verify whether the currency at index = 0 is allowed for trading
        address currency = batchExecutionParameters[0].maker.currency;
        _verifyMakerBidCurrency(currency);

        address currentBidder = batchExecutionParameters[0].maker.signer;
        uint256 accumulatedProtocolFee;
        for (uint256 i; i < length; ) {
            OrderStructs.Maker calldata makerBid = batchExecutionParameters[i].maker;

            // Verify the currency is the same
            if (i != 0) {
                if (makerBid.currency != currency) {
                    revert CurrencyInvalid();
                }
            }

            OrderStructs.Taker calldata takerAsk = batchExecutionParameters[i].taker;
            bytes32 orderHash = makerBid.hash();

            address signer = makerBid.signer;
            _verifyMerkleProofOrOrderHash(
                batchExecutionParameters[i].merkleTree,
                orderHash,
                batchExecutionParameters[i].makerSignature,
                signer
            );

            bool isLastBid = i == length - 1;

            if (isAtomic) {
                uint256 protocolFeeAmount = _executeTakerAsk(takerAsk, makerBid, msg.sender, orderHash);
                if (signer != currentBidder) {
                    _payProtocolFeeAndAffiliateFee(currency, currentBidder, affiliate, accumulatedProtocolFee);

                    if (isLastBid) {
                        _payProtocolFeeAndAffiliateFee(currency, signer, affiliate, protocolFeeAmount);
                    } else {
                        currentBidder = signer;
                        accumulatedProtocolFee = protocolFeeAmount;
                    }
                } else if (isLastBid) {
                    /** @dev This also covers the case where length == 1 */
                    _payProtocolFeeAndAffiliateFee(
                        currency,
                        currentBidder,
                        affiliate,
                        accumulatedProtocolFee + protocolFeeAmount
                    );
                } else {
                    accumulatedProtocolFee += protocolFeeAmount;
                }
            } else {
                try this.restrictedExecuteTakerOrder(takerAsk, makerBid, msg.sender, orderHash) returns (
                    uint256 protocolFeeAmount
                ) {
                    if (signer != currentBidder) {
                        _payProtocolFeeAndAffiliateFee(currency, currentBidder, affiliate, accumulatedProtocolFee);

                        if (isLastBid) {
                            _payProtocolFeeAndAffiliateFee(currency, signer, affiliate, protocolFeeAmount);
                        } else {
                            currentBidder = signer;
                            accumulatedProtocolFee = protocolFeeAmount;
                        }
                    } else if (isLastBid) {
                        /** @dev This also covers the case where length == 1 */
                        _payProtocolFeeAndAffiliateFee(
                            currency,
                            currentBidder,
                            affiliate,
                            accumulatedProtocolFee + protocolFeeAmount
                        );
                    } else {
                        accumulatedProtocolFee += protocolFeeAmount;
                    }
                } catch {
                    if (isLastBid) {
                        _payProtocolFeeAndAffiliateFee(currency, currentBidder, affiliate, accumulatedProtocolFee);
                    }
                }
            }

            unchecked {
                ++i;
            }
        }
    }

    /**
     * @notice This function is used to do a non-atomic matching in the context of a batch taker bid.
     * @param takerOrder Taker order struct
     * @param makerOrder Maker order struct
     * @param sender Sender address (i.e. the initial msg sender)
     * @param orderHash Hash of the maker ask order
     * @return protocolFeeAmount Protocol fee amount
     * @dev This function is only callable by this contract. It is used for non-atomic batch order matching.
     */
    function restrictedExecuteTakerOrder(
        OrderStructs.Taker calldata takerOrder,
        OrderStructs.Maker calldata makerOrder,
        address sender,
        bytes32 orderHash
    ) external returns (uint256 protocolFeeAmount) {
        if (msg.sender != address(this)) {
            revert CallerInvalid();
        }

        if (makerOrder.quoteType == QuoteType.Bid) {
            protocolFeeAmount = _executeTakerAsk(takerOrder, makerOrder, sender, orderHash);
<<<<<<< HEAD
        } else if (makerOrder.quoteType == QuoteType.Ask) {
=======
        } else {
            // If we introduce a new quote type one day, we need to make sure the `else` statement
            // is updated to `else if (makerOrder.quoteType == QuoteType.Ask)`
>>>>>>> 3da0eb27
            protocolFeeAmount = _executeTakerBid(takerOrder, makerOrder, sender, orderHash);
        }
    }

    /**
     * @notice This function allows the owner to update the domain separator (if possible).
     * @dev Only callable by owner. If there is a fork of the network with a new chainId,
     *      it allows the owner to reset the domain separator for the new chain id.
     */
    function updateDomainSeparator() external onlyOwner {
        if (block.chainid != chainId) {
            _updateDomainSeparator();
            emit NewDomainSeparator();
        } else {
            revert SameDomainSeparator();
        }
    }

    /**
     * @notice This function allows the owner to update the maximum ETH gas limit for a standard transfer.
     * @param newGasLimitETHTransfer New gas limit for ETH transfer
     * @dev Only callable by owner.
     */
    function updateETHGasLimitForTransfer(uint256 newGasLimitETHTransfer) external onlyOwner {
        if (newGasLimitETHTransfer < 2_300) {
            revert NewGasLimitETHTransferTooLow();
        }

        _gasLimitETHTransfer = newGasLimitETHTransfer;

        emit NewGasLimitETHTransfer(newGasLimitETHTransfer);
    }

    /**
     * @notice This function is internal and is used to execute a taker ask (against a maker bid).
     * @param takerAsk Taker ask order struct
     * @param makerBid Maker bid order struct
     * @param sender Sender of the transaction (i.e. msg.sender)
     * @param orderHash Hash of the maker bid order
     * @return protocolFeeAmount Protocol fee amount
     */
    function _executeTakerAsk(
        OrderStructs.Taker calldata takerAsk,
        OrderStructs.Maker calldata makerBid,
        address sender,
        bytes32 orderHash
    ) internal returns (uint256) {
        if (makerBid.quoteType != QuoteType.Bid) {
            revert QuoteTypeInvalid();
        }

        address signer = makerBid.signer;
        {
            bytes32 userOrderNonceStatus = userOrderNonce[signer][makerBid.orderNonce];
            // Verify nonces
            if (
                userBidAskNonces[signer].bidNonce != makerBid.globalNonce ||
                userSubsetNonce[signer][makerBid.subsetNonce] ||
                (userOrderNonceStatus != bytes32(0) && userOrderNonceStatus != orderHash)
            ) {
                revert NoncesInvalid();
            }
        }

        (
            uint256[] memory itemIds,
            uint256[] memory amounts,
            address[2] memory recipients,
            uint256[3] memory feeAmounts,
            bool isNonceInvalidated
        ) = _executeStrategyForTakerOrder(takerAsk, makerBid, sender);

        // Order nonce status is updated
        _updateUserOrderNonce(isNonceInvalidated, signer, makerBid.orderNonce, orderHash);

        // Taker action goes first
        _transferNFT(makerBid.collection, makerBid.collectionType, sender, signer, itemIds, amounts);

        // Maker action goes second
        _transferToAskRecipientAndCreatorIfAny(recipients, feeAmounts, makerBid.currency, signer);

        emit TakerAsk(
            NonceInvalidationParameters({
                orderHash: orderHash,
                orderNonce: makerBid.orderNonce,
                isNonceInvalidated: isNonceInvalidated
            }),
            sender,
            signer,
            makerBid.strategyId,
            makerBid.currency,
            makerBid.collection,
            itemIds,
            amounts,
            recipients,
            feeAmounts
        );

        // It returns the protocol fee amount
        return feeAmounts[2];
    }

    /**
     * @notice This function is internal and is used to execute a taker bid (against a maker ask).
     * @param takerBid Taker bid order struct
     * @param makerAsk Maker ask order struct
     * @param sender Sender of the transaction (i.e. msg.sender)
     * @param orderHash Hash of the maker ask order
     * @return protocolFeeAmount Protocol fee amount
     */
    function _executeTakerBid(
        OrderStructs.Taker calldata takerBid,
        OrderStructs.Maker calldata makerAsk,
        address sender,
        bytes32 orderHash
    ) internal returns (uint256) {
        if (makerAsk.quoteType != QuoteType.Ask) {
            revert QuoteTypeInvalid();
        }

        address signer = makerAsk.signer;
        {
            // Verify nonces
            bytes32 userOrderNonceStatus = userOrderNonce[signer][makerAsk.orderNonce];

            if (
                userBidAskNonces[signer].askNonce != makerAsk.globalNonce ||
                userSubsetNonce[signer][makerAsk.subsetNonce] ||
                (userOrderNonceStatus != bytes32(0) && userOrderNonceStatus != orderHash)
            ) {
                revert NoncesInvalid();
            }
        }

        (
            uint256[] memory itemIds,
            uint256[] memory amounts,
            address[2] memory recipients,
            uint256[3] memory feeAmounts,
            bool isNonceInvalidated
        ) = _executeStrategyForTakerOrder(takerBid, makerAsk, msg.sender);

        // Order nonce status is updated
        _updateUserOrderNonce(isNonceInvalidated, signer, makerAsk.orderNonce, orderHash);

        // Taker action goes first
        _transferToAskRecipientAndCreatorIfAny(recipients, feeAmounts, makerAsk.currency, sender);

        // Maker action goes second
        _transferNFT(
            makerAsk.collection,
            makerAsk.collectionType,
            signer,
            takerBid.recipient == address(0) ? sender : takerBid.recipient,
            itemIds,
            amounts
        );

        emit TakerBid(
            NonceInvalidationParameters({
                orderHash: orderHash,
                orderNonce: makerAsk.orderNonce,
                isNonceInvalidated: isNonceInvalidated
            }),
            sender,
            takerBid.recipient == address(0) ? sender : takerBid.recipient,
            makerAsk.strategyId,
            makerAsk.currency,
            makerAsk.collection,
            itemIds,
            amounts,
            recipients,
            feeAmounts
        );

        // It returns the protocol fee amount
        return feeAmounts[2];
    }

    /**
     * @notice This function is internal and is used to pay the protocol fee and affiliate fee (if any).
     * @param currency Currency address to transfer (address(0) is ETH)
     * @param bidUser Bid user address
     * @param affiliate Affiliate address (address(0) if none)
     * @param totalProtocolFeeAmount Total protocol fee amount (denominated in the currency)
     */
    function _payProtocolFeeAndAffiliateFee(
        address currency,
        address bidUser,
        address affiliate,
        uint256 totalProtocolFeeAmount
    ) internal {
        if (totalProtocolFeeAmount != 0) {
            if (affiliate != address(0)) {
                // Check whether affiliate program is active and whether to execute a affiliate logic
                // If so, it adjusts the protocol fee downward.
                if (isAffiliateProgramActive) {
                    uint256 totalAffiliateFeeAmount = (totalProtocolFeeAmount * affiliateRates[affiliate]) /
                        ONE_HUNDRED_PERCENT_IN_BP;

                    if (totalAffiliateFeeAmount != 0) {
                        totalProtocolFeeAmount -= totalAffiliateFeeAmount;

                        // If bid user isn't the affiliate, pay the affiliate.
                        // If currency is ETH, funds are returned to sender at the end of the execution.
                        // If currency is ERC20, funds are not transferred from bidder to bidder
                        // (since it uses transferFrom).
                        if (bidUser != affiliate) {
                            _transferFungibleTokens(currency, bidUser, affiliate, totalAffiliateFeeAmount);
                        }

                        emit AffiliatePayment(affiliate, currency, totalAffiliateFeeAmount);
                    }
                }
            }

            // Transfer remaining protocol fee to the protocol fee recipient
            _transferFungibleTokens(currency, bidUser, protocolFeeRecipient, totalProtocolFeeAmount);
        }
    }

    /**
     * @notice This function is internal and is used to transfer fungible tokens.
     * @param currency Currency address
     * @param sender Sender address
     * @param recipient Recipient address
     * @param amount Amount (in fungible tokens)
     */
    function _transferFungibleTokens(address currency, address sender, address recipient, uint256 amount) internal {
        if (currency == address(0)) {
            _transferETHAndWrapIfFailWithGasLimit(WETH, recipient, amount, _gasLimitETHTransfer);
        } else {
            _executeERC20TransferFrom(currency, sender, recipient, amount);
        }
    }

    /**
     * @notice This function is private and used to transfer funds to
     *         (1) creator recipient (if any)
     *         (2) ask recipient.
     * @param recipients Recipient addresses
     * @param feeAmounts Fees
     * @param currency Currency address
     * @param bidUser Bid user address
     * @dev It does not send to the 0-th element in the array since it is the protocol fee,
     *      which is paid later in the execution flow.
     */
    function _transferToAskRecipientAndCreatorIfAny(
        address[2] memory recipients,
        uint256[3] memory feeAmounts,
        address currency,
        address bidUser
    ) private {
        // @dev There is no check for address(0) since the ask recipient can never be address(0)
        // If ask recipient is the maker --> the signer cannot be the null address
        // If ask is the taker --> either it is the sender address or
        // if the recipient (in TakerAsk) is set to address(0), it is adjusted to the original taker address
        uint256 sellerProceed = feeAmounts[0];
        if (sellerProceed != 0) {
            _transferFungibleTokens(currency, bidUser, recipients[0], sellerProceed);
        }

        // @dev There is no check for address(0), if the creator recipient is address(0), the fee is set to 0
        uint256 creatorFeeAmount = feeAmounts[1];
        if (creatorFeeAmount != 0) {
            _transferFungibleTokens(currency, bidUser, recipients[1], creatorFeeAmount);
        }
    }

    /**
     * @notice This function is private and used to compute the domain separator and store the current chain id.
     */
    function _updateDomainSeparator() private {
        domainSeparator = keccak256(
            abi.encode(
                keccak256("EIP712Domain(string name,string version,uint256 chainId,address verifyingContract)"),
                keccak256("LooksRareProtocol"),
                keccak256(bytes("2")),
                block.chainid,
                address(this)
            )
        );
        chainId = block.chainid;
    }

    /**
     * @notice This function is internal and is called during the execution of a transaction to decide
     *         how to map the user's order nonce.
     * @param isNonceInvalidated Whether the nonce is being invalidated
     * @param signer Signer address
     * @param orderNonce Maker user order nonce
     * @param orderHash Hash of the order struct
     * @dev If isNonceInvalidated is true, this function invalidates the user order nonce for future execution.
     *      If it is equal to false, this function maps the order hash for this user order nonce
     *      to prevent other order structs sharing the same order nonce to be executed.
     */
    function _updateUserOrderNonce(
        bool isNonceInvalidated,
        address signer,
        uint256 orderNonce,
        bytes32 orderHash
    ) private {
        userOrderNonce[signer][orderNonce] = (isNonceInvalidated ? MAGIC_VALUE_ORDER_NONCE_EXECUTED : orderHash);
    }

    /**
     * @notice This function is private and used to verify the chain id, compute the digest, and verify the signature.
     * @dev If chainId is not equal to the cached chain id, it would revert.
     * @param computedHash Hash of order (maker bid or maker ask) or merkle root
     * @param makerSignature Signature of the maker
     * @param signer Signer address
     */
    function _computeDigestAndVerify(bytes32 computedHash, bytes calldata makerSignature, address signer) private view {
        if (chainId == block.chainid) {
            // \x19\x01 is the standard encoding prefix
            SignatureCheckerCalldata.verify(
                keccak256(abi.encodePacked("\x19\x01", domainSeparator, computedHash)),
                signer,
                makerSignature
            );
        } else {
            revert ChainIdInvalid();
        }
    }

    /**
     * @notice This function is private and called to verify whether the merkle proofs provided for the order hash
     *         are correct or verify the order hash if the order is not part of a merkle tree.
     * @param merkleTree Merkle tree
     * @param orderHash Order hash (can be maker bid hash or maker ask hash)
     * @param signature Maker order signature
     * @param signer Maker address
     * @dev It verifies (1) merkle proof (if necessary) (2) signature is from the expected signer
     */
    function _verifyMerkleProofOrOrderHash(
        OrderStructs.MerkleTree calldata merkleTree,
        bytes32 orderHash,
        bytes calldata signature,
        address signer
    ) private view {
        uint256 proofLength = merkleTree.proof.length;

        if (proofLength != 0) {
            if (proofLength > MAX_CALLDATA_PROOF_LENGTH) {
                revert MerkleProofTooLarge(proofLength);
            }

            if (!MerkleProofCalldataWithNodes.verifyCalldata(merkleTree.proof, merkleTree.root, orderHash)) {
                revert MerkleProofInvalid();
            }

            orderHash = hashBatchOrder(merkleTree.root, proofLength);
        }

        _computeDigestAndVerify(orderHash, signature, signer);
    }

    /**
     * @notice Verify whether the currency is allowed and is not ETH (address(0))
     * @param currency Maker bid currency
     */
    function _verifyMakerBidCurrency(address currency) private view {
        if (!isCurrencyAllowed[currency] || currency == address(0)) {
            revert CurrencyInvalid();
        }
    }
}<|MERGE_RESOLUTION|>--- conflicted
+++ resolved
@@ -358,13 +358,9 @@
 
         if (makerOrder.quoteType == QuoteType.Bid) {
             protocolFeeAmount = _executeTakerAsk(takerOrder, makerOrder, sender, orderHash);
-<<<<<<< HEAD
-        } else if (makerOrder.quoteType == QuoteType.Ask) {
-=======
         } else {
             // If we introduce a new quote type one day, we need to make sure the `else` statement
             // is updated to `else if (makerOrder.quoteType == QuoteType.Ask)`
->>>>>>> 3da0eb27
             protocolFeeAmount = _executeTakerBid(takerOrder, makerOrder, sender, orderHash);
         }
     }
